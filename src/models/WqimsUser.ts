--- conflicted
+++ resolved
@@ -167,17 +167,10 @@
     const objectId: number = this.OBJECTID || 0;
     let response: IQueryRelatedResponse;
     const allowedRoles: string[] = ["Admin", "Editor", "Viewer"];
-<<<<<<< HEAD
-    try {
-      if (!allowedRoles.includes(this.ROLE)) {
-        throw new Error("Invalid role");
-      }
-=======
     const userRole = this.ROLE === "Administrator" ? "Admin" : this.ROLE;
     if (!allowedRoles.includes(userRole)) {
       return Promise.reject("Invalid role");
     }
->>>>>>> 37273b83
 
       response = await queryRelated({
         url: this.featureUrl,
